use crate::relayer::block_transactions_process::{BlockTransactionsProcess, Status};
use crate::relayer::error::{Error, Misbehavior};
use crate::relayer::tests::helper::{build_chain, MockProtocalContext};
use ckb_network::PeerIndex;
use ckb_store::ChainStore;
use ckb_types::prelude::*;
use ckb_types::{
    bytes::Bytes,
    core::{BlockBuilder, Capacity, TransactionBuilder},
    packed::{
        self, BlockTransactions, CellInput, CellOutputBuilder, CompactBlock, Header,
        IndexTransaction, OutPoint,
    },
};
use std::collections::{HashMap, HashSet};
use std::iter::FromIterator;
use std::sync::Arc;

#[test]
fn test_accept_block() {
    let (relayer, _) = build_chain(5);
    let peer_index: PeerIndex = 100.into();
    let other_peer_index: PeerIndex = 101.into();

    let tx1 = TransactionBuilder::default().build();
    let tx2 = TransactionBuilder::default()
        .output(
            CellOutputBuilder::default()
                .capacity(Capacity::bytes(1).unwrap().pack())
                .build(),
        )
        .output_data(Bytes::new().pack())
        .build();

    let block = BlockBuilder::default()
        .transactions(vec![tx1.clone(), tx2.clone()])
        .build();
    let prefilled = HashSet::from_iter(vec![0usize].into_iter());

    let compact_block = CompactBlock::build_from_block(&block, &prefilled);
    let hash = compact_block.header().calc_header_hash().pack();

    {
        let mut pending_compact_blocks = relayer.shared.pending_compact_blocks();
        pending_compact_blocks.insert(
<<<<<<< HEAD
            compact_block.header().calc_header_hash(),
=======
            hash.clone(),
>>>>>>> 967e4341
            (
                compact_block,
                HashMap::from_iter(vec![(peer_index, vec![1]), (other_peer_index, vec![1])]),
            ),
        );
    }

    let block_transactions: BlockTransactions = packed::BlockTransactions::new_builder()
        .block_hash(block.header().hash())
        .transactions(vec![tx2.data()].pack())
        .build();

    let mock_protocal_context = MockProtocalContext::default();
    let nc = Arc::new(mock_protocal_context);

    let process = BlockTransactionsProcess::new(
        block_transactions.as_reader(),
        &relayer,
        Arc::<MockProtocalContext>::clone(&nc),
        peer_index,
    );

    let r = process.execute();

    let pending_compact_blocks = relayer.shared.pending_compact_blocks();

    assert!(pending_compact_blocks.get(&hash).is_none());
    assert_eq!(r.ok(), Some(Status::Accept));
}

#[test]
fn test_unknown_request() {
    let (relayer, _) = build_chain(5);
    let peer_index: PeerIndex = 100.into();

    let tx1 = TransactionBuilder::default().build();
    let tx2 = TransactionBuilder::default()
        .output(
            CellOutputBuilder::default()
                .capacity(Capacity::bytes(1).unwrap().pack())
                .build(),
        )
        .output_data(Bytes::new().pack())
        .build();

    let block = BlockBuilder::default()
        .transactions(vec![tx1.clone(), tx2.clone()])
        .build();

    let prefilled = HashSet::from_iter(vec![0usize].into_iter());

    let compact_block = CompactBlock::build_from_block(&block, &prefilled);

    let foo_peer_index: PeerIndex = 998.into();
    {
        let mut pending_compact_blocks = relayer.shared.pending_compact_blocks();
        pending_compact_blocks.insert(
            compact_block.header().calc_header_hash(),
            (
                compact_block,
                HashMap::from_iter(vec![(foo_peer_index, vec![1])]),
            ),
        );
    }

    let block_transactions: BlockTransactions = packed::BlockTransactions::new_builder()
        .block_hash(block.header().hash())
        .transactions(vec![tx2.data()].pack())
        .build();

    let mock_protocal_context = MockProtocalContext::default();
    let nc = Arc::new(mock_protocal_context);

    let process = BlockTransactionsProcess::new(
        block_transactions.as_reader(),
        &relayer,
        Arc::<MockProtocalContext>::clone(&nc),
        peer_index,
    );

    let r = process.execute();
    assert_eq!(r.ok(), Some(Status::UnkownRequest));
}

#[test]
fn test_invalid_transaction_root() {
    let (relayer, _) = build_chain(5);
    let peer_index: PeerIndex = 100.into();

    let tx1 = TransactionBuilder::default().build();
    let tx2 = TransactionBuilder::default()
        .output(
            CellOutputBuilder::default()
                .capacity(Capacity::bytes(1).unwrap().pack())
                .build(),
        )
        .output_data(Bytes::new().pack())
        .build();

    let prefilled = IndexTransaction::new_builder()
        .index(0u32.pack())
        .transaction(tx1.data())
        .build();

    let header_with_invalid_tx_root = Header::new_builder()
        .raw(
            packed::RawHeader::new_builder()
                .transactions_root(packed::Byte32::zero())
                .build(),
        )
        .build();

    let compact_block = packed::CompactBlock::new_builder()
        .header(header_with_invalid_tx_root)
        .short_ids(vec![tx2.proposal_short_id()].pack())
        .prefilled_transactions(vec![prefilled].pack())
        .build();

    let block_hash = compact_block.header().calc_header_hash();

    {
        let mut pending_compact_blocks = relayer.shared.pending_compact_blocks();
        pending_compact_blocks.insert(
            block_hash.clone(),
            (
                compact_block,
                HashMap::from_iter(vec![(peer_index, vec![1])]),
            ),
        );
    }

    let block_transactions: BlockTransactions = packed::BlockTransactions::new_builder()
        .block_hash(block_hash.clone())
        .transactions(vec![tx2.data()].pack())
        .build();

    let mock_protocal_context = MockProtocalContext::default();
    let nc = Arc::new(mock_protocal_context);

    let process = BlockTransactionsProcess::new(
        block_transactions.as_reader(),
        &relayer,
        Arc::<MockProtocalContext>::clone(&nc),
        peer_index,
    );

    let r = process.execute();
    assert_eq!(
        r.unwrap_err().downcast::<Error>().unwrap(),
        Error::Misbehavior(Misbehavior::InvalidTransactionRoot)
    );
}

#[test]
fn test_collision_and_send_missing_indexes() {
    let (relayer, _) = build_chain(5);

    let last_block = relayer
        .shared
        .store()
        .get_block(&relayer.shared.snapshot().tip_hash())
        .unwrap();
    let last_cellbase = last_block.transactions().first().cloned().unwrap();

    let peer_index: PeerIndex = 100.into();

    let tx1 = TransactionBuilder::default().build();
    let tx2 = TransactionBuilder::default()
        .output(
            CellOutputBuilder::default()
                .capacity(Capacity::bytes(1000).unwrap().pack())
                .build(),
        )
        .output_data(Bytes::new().pack())
        .build();
    let tx3 = TransactionBuilder::default()
        .input(CellInput::new(OutPoint::new(last_cellbase.hash(), 0), 0))
        .output(
            CellOutputBuilder::default()
                .capacity(Capacity::bytes(2).unwrap().pack())
                .build(),
        )
        .output_data(Bytes::new().pack())
        .build();

    let fake_hash = tx3
        .hash()
        .clone()
        .as_builder()
        .nth31(0u8)
        .nth30(0u8)
        .nth29(0u8)
        .nth28(0u8)
        .build();
    // Fake tx with the same ProposalShortId but different hash with tx3
    let fake_tx = tx3.clone().fake_hash(fake_hash);

    assert_eq!(tx3.proposal_short_id(), fake_tx.proposal_short_id());
    assert_ne!(tx3.hash(), fake_tx.hash());

    let block = BlockBuilder::default()
        .transactions(vec![tx1.clone(), tx2.clone(), fake_tx])
        .build_unchecked();

    let prefilled = HashSet::from_iter(vec![0usize].into_iter());

    let compact_block = CompactBlock::build_from_block(&block, &prefilled);

    {
        let mut tx_pool = relayer.shared.shared().try_lock_tx_pool();
        tx_pool
            .add_tx_to_pool(tx3.clone(), 10000u16.into())
            .unwrap();
    }

    let hash = compact_block.header().calc_header_hash().pack();
    {
        let mut pending_compact_blocks = relayer.shared.pending_compact_blocks();
        pending_compact_blocks.insert(
<<<<<<< HEAD
            compact_block.header().calc_header_hash(),
=======
            hash.clone(),
>>>>>>> 967e4341
            (
                compact_block,
                HashMap::from_iter(vec![(peer_index, vec![1])]),
            ),
        );
    }

    let block_transactions = packed::BlockTransactions::new_builder()
        .block_hash(block.header().hash())
        .transactions(vec![tx2.data()].pack())
        .build();

    let mock_protocal_context = MockProtocalContext::default();
    let nc = Arc::new(mock_protocal_context);

    let process = BlockTransactionsProcess::new(
        block_transactions.as_reader(),
        &relayer,
        Arc::<MockProtocalContext>::clone(&nc),
        peer_index,
    );

    let r = process.execute();
    assert_eq!(r.ok(), Some(Status::CollisionAndSendMissingIndexes));

    let content = packed::GetBlockTransactions::new_builder()
        .block_hash(block.header().hash())
        .indexes(vec![1u32, 2u32].pack())
        .build();
    let message = packed::RelayMessage::new_builder().set(content).build();
    let data = message.as_slice().into();

    // send missing indexes messages
    assert!(nc
        .as_ref()
        .sent_messages_to
        .borrow()
        .contains(&(peer_index, data)));

    // update cached missing_index
    {
        let pending_compact_blocks = relayer.shared.pending_compact_blocks();
        assert_eq!(
            pending_compact_blocks
                .get(&hash)
                .unwrap()
                .1
                .get(&peer_index),
            Some(&vec![1, 2])
        );
    }

    // resend BlockTransactions with all the transactions without prefilled
    let new_block_transactions = packed::BlockTransactions::new_builder()
        .block_hash(block.header().hash())
        .transactions(vec![tx2.data(), tx3.data()].pack())
        .build();

    let mock_protocal_context = MockProtocalContext::default();
    let nc = Arc::new(mock_protocal_context);

    let process = BlockTransactionsProcess::new(
        new_block_transactions.as_reader(),
        &relayer,
        Arc::<MockProtocalContext>::clone(&nc),
        peer_index,
    );

    let r = process.execute();

    assert_eq!(
        r.unwrap_err().downcast::<Error>().unwrap(),
        Error::Misbehavior(Misbehavior::InvalidTransactionRoot)
    );
}

#[test]
fn test_missing() {
    let (relayer, _) = build_chain(5);
    let peer_index: PeerIndex = 100.into();

    let tx1 = TransactionBuilder::default().build();
    let tx2 = TransactionBuilder::default()
        .output(
            CellOutputBuilder::default()
                .capacity(Capacity::bytes(1).unwrap().pack())
                .build(),
        )
        .output_data(Bytes::new().pack())
        .build();
    let tx3 = TransactionBuilder::default()
        .output(
            CellOutputBuilder::default()
                .capacity(Capacity::bytes(2).unwrap().pack())
                .build(),
        )
        .output_data(Bytes::new().pack())
        .build();

    let block = BlockBuilder::default()
        .transactions(vec![tx1.clone(), tx2.clone(), tx3.clone()])
        .build();

    let prefilled = HashSet::from_iter(vec![0usize].into_iter());

    let compact_block = CompactBlock::build_from_block(&block, &prefilled);

    // tx3 should be in tx_pool already, but it's not.
    // so the reconstruct block will fail
    {
        let mut pending_compact_blocks = relayer.shared.pending_compact_blocks();
        pending_compact_blocks.insert(
            compact_block.header().calc_header_hash(),
            (
                compact_block,
                HashMap::from_iter(vec![(peer_index, vec![1])]),
            ),
        );
    }

    let block_transactions = packed::BlockTransactions::new_builder()
        .block_hash(block.header().hash())
        .transactions(vec![tx2.data()].pack())
        .build();

    let mock_protocal_context = MockProtocalContext::default();
    let nc = Arc::new(mock_protocal_context);

    let process = BlockTransactionsProcess::new(
        block_transactions.as_reader(),
        &relayer,
        Arc::<MockProtocalContext>::clone(&nc),
        peer_index,
    );

    let r = process.execute();
    assert_eq!(r.ok(), Some(Status::Missing));

    let content = packed::GetBlockTransactions::new_builder()
        .block_hash(block.header().hash())
        .indexes(vec![2u32].pack())
        .build();
    let message = packed::RelayMessage::new_builder().set(content).build();
    let data = message.as_slice().into();

    // send missing indexes messages
    assert!(nc
        .as_ref()
        .sent_messages_to
        .borrow()
        .contains(&(peer_index, data)));
}<|MERGE_RESOLUTION|>--- conflicted
+++ resolved
@@ -38,16 +38,12 @@
     let prefilled = HashSet::from_iter(vec![0usize].into_iter());
 
     let compact_block = CompactBlock::build_from_block(&block, &prefilled);
-    let hash = compact_block.header().calc_header_hash().pack();
+    let hash = compact_block.header().calc_header_hash();
 
     {
         let mut pending_compact_blocks = relayer.shared.pending_compact_blocks();
         pending_compact_blocks.insert(
-<<<<<<< HEAD
-            compact_block.header().calc_header_hash(),
-=======
             hash.clone(),
->>>>>>> 967e4341
             (
                 compact_block,
                 HashMap::from_iter(vec![(peer_index, vec![1]), (other_peer_index, vec![1])]),
@@ -263,15 +259,11 @@
             .unwrap();
     }
 
-    let hash = compact_block.header().calc_header_hash().pack();
+    let hash = compact_block.header().calc_header_hash();
     {
         let mut pending_compact_blocks = relayer.shared.pending_compact_blocks();
         pending_compact_blocks.insert(
-<<<<<<< HEAD
-            compact_block.header().calc_header_hash(),
-=======
             hash.clone(),
->>>>>>> 967e4341
             (
                 compact_block,
                 HashMap::from_iter(vec![(peer_index, vec![1])]),
