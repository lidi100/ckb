--- conflicted
+++ resolved
@@ -127,7 +127,6 @@
     SubCommand::with_name(CMD_CLI)
         .about("CLI tools")
         .setting(AppSettings::SubcommandRequiredElseHelp)
-<<<<<<< HEAD
         .subcommand(cli_hashes())
         .subcommand(cli_blake256())
         .subcommand(cli_blake160())
@@ -136,26 +135,13 @@
 
 fn cli_hashes() -> App<'static, 'static> {
     SubCommand::with_name(CMD_HASHES)
-        .about("List well known hashes")
+        .about("Lists well known hashes")
         .arg(
             Arg::with_name(ARG_BUNDLED)
                 .short("b")
                 .long(ARG_BUNDLED)
                 .help(
-                    "List hashes of the bundled chain specs instead of the current effective one.",
-=======
-        .subcommand(SubCommand::with_name(CMD_KEYGEN).about("Generates new key"))
-        .subcommand(
-            SubCommand::with_name(CMD_HASHES)
-                .about("Lists well known hashes")
-                .arg(
-                    Arg::with_name(ARG_BUNDLED)
-                        .short("b")
-                        .long(ARG_BUNDLED)
-                        .help(
-                            "Lists hashes of the bundled chain specs instead of the current effective one.",
-                        ),
->>>>>>> 5ec16a13
+                    "Lists hashes of the bundled chain specs instead of the current effective one.",
                 ),
         )
 }
@@ -207,28 +193,19 @@
 
 fn init() -> App<'static, 'static> {
     SubCommand::with_name(CMD_INIT)
-        .about("Creates a CKB direcotry or reinitialize an existing one")
+        .about("Creates a CKB direcotry or reinitializes an existing one")
         .arg(
             Arg::with_name(ARG_LIST_CHAINS)
                 .short("l")
-<<<<<<< HEAD
                 .long(ARG_LIST_CHAINS)
-                .help("List available options for --chain"),
-=======
-                .long(ARG_LIST_SPECS)
-                .help("Lists available chain specs"),
->>>>>>> 5ec16a13
+                .help("Lists available options for --chain"),
         )
         .arg(
             Arg::with_name(ARG_CHAIN)
                 .short("c")
                 .long(ARG_CHAIN)
                 .default_value(DEFAULT_SPEC)
-<<<<<<< HEAD
-                .help("Init CKB direcotry for <chain>"),
-=======
-                .help("Exports config files for <spec>"),
->>>>>>> 5ec16a13
+                .help("Initializes CKB direcotry for <chain>"),
         )
         .arg(
             Arg::with_name(ARG_LOG_TO)
@@ -247,40 +224,25 @@
             Arg::with_name(ARG_RPC_PORT)
                 .long(ARG_RPC_PORT)
                 .default_value(DEFAULT_RPC_PORT)
-<<<<<<< HEAD
-                .help("Set CKB RPC port"),
-=======
-                .help("Replaces CKB RPC port in the exported config file"),
->>>>>>> 5ec16a13
+                .help("Replaces CKB RPC port in the created config file"),
         )
         .arg(
             Arg::with_name(ARG_P2P_PORT)
                 .long(ARG_P2P_PORT)
                 .default_value(DEFAULT_P2P_PORT)
-<<<<<<< HEAD
-                .help("Set CKB P2P port"),
+                .help("Replaces CKB P2P port in the created config file"),
         )
         .arg(
             Arg::with_name("export-specs")
                 .long("export-specs")
                 .hidden(true),
-=======
-                .help("Replaces CKB P2P port in the exported config file"),
->>>>>>> 5ec16a13
         )
         .arg(Arg::with_name("list-specs").long("list-specs").hidden(true))
         .arg(
-<<<<<<< HEAD
             Arg::with_name("spec")
                 .short("s")
                 .long("spec")
                 .takes_value(true)
                 .hidden(true),
-=======
-            Arg::with_name(ARG_EXPORT_SPECS)
-                .long(ARG_EXPORT_SPECS)
-                .hidden(true)
-                .help("Exports spec files as well"),
->>>>>>> 5ec16a13
         )
 }